import ast
import types
from uuid import uuid4

import pytest
from fastapi import HTTPException
from langchain_core.documents import Document
from langflow.interface.custom.base import CustomComponent
from langflow.interface.custom.code_parser.code_parser import CodeParser, CodeSyntaxError
from langflow.interface.custom.custom_component.component import (
    Component,
    ComponentCodeNullError,
    ComponentFunctionEntrypointNameNullError,
)
from langflow.services.database.models.flow import Flow, FlowCreate

code_default = """
from langflow import Prompt
from langflow.interface.custom.custom_component import CustomComponent

from langchain.llms.base import BaseLLM
from langchain.chains import LLMChain
from langchain.prompts import PromptTemplate
from langchain_core.documents import Document

import requests

class YourComponent(CustomComponent):
    display_name: str = "Your Component"
    description: str = "Your description"
    field_config = { "url": { "multiline": True, "required": True } }

    def build(self, url: str, llm: BaseLLM, template: Prompt) -> Document:
        response = requests.get(url)
        prompt = PromptTemplate.from_template(template)
        chain = LLMChain(llm=llm, prompt=prompt)
        result = chain.run(response.text[:300])
        return Document(page_content=str(result))
"""


def test_code_parser_init():
    """
    Test the initialization of the CodeParser class.
    """
    parser = CodeParser(code_default)
    assert parser.code == code_default


def test_code_parser_get_tree():
    """
    Test the __get_tree method of the CodeParser class.
    """
    parser = CodeParser(code_default)
    tree = parser.get_tree()
    assert isinstance(tree, ast.AST)


def test_code_parser_syntax_error():
    """
    Test the __get_tree method raises the
    CodeSyntaxError when given incorrect syntax.
    """
    code_syntax_error = "zzz import os"

    parser = CodeParser(code_syntax_error)
    with pytest.raises(CodeSyntaxError):
        parser.get_tree()


def test_component_init():
    """
    Test the initialization of the Component class.
    """
    component = Component(code=code_default, function_entrypoint_name="build")
    assert component.code == code_default
    assert component.function_entrypoint_name == "build"


def test_component_get_code_tree():
    """
    Test the get_code_tree method of the Component class.
    """
    component = Component(code=code_default, function_entrypoint_name="build")
    tree = component.get_code_tree(component.code)
    assert "imports" in tree


def test_component_code_null_error():
    """
    Test the get_function method raises the
    ComponentCodeNullError when the code is empty.
    """
    component = Component(code="", function_entrypoint_name="")
    with pytest.raises(ComponentCodeNullError):
        component.get_function()


def test_component_function_entrypoint_name_null_error():
    """
    Test the get_function method raises the ComponentFunctionEntrypointNameNullError
    when the function_entrypoint_name is empty.
    """
    component = Component(code=code_default, function_entrypoint_name="")
    with pytest.raises(ComponentFunctionEntrypointNameNullError):
        component.get_function()


def test_custom_component_init():
    """
    Test the initialization of the CustomComponent class.
    """
    function_entrypoint_name = "build"

    custom_component = CustomComponent(code=code_default, function_entrypoint_name=function_entrypoint_name)
    assert custom_component.code == code_default
    assert custom_component.function_entrypoint_name == function_entrypoint_name


def test_custom_component_build_template_config():
    """
    Test the build_template_config property of the CustomComponent class.
    """
    custom_component = CustomComponent(code=code_default, function_entrypoint_name="build")
    config = custom_component.build_template_config()
    assert isinstance(config, dict)


def test_custom_component_get_function():
    """
    Test the get_function property of the CustomComponent class.
    """
    custom_component = CustomComponent(code="def build(): pass", function_entrypoint_name="build")
    my_function = custom_component.get_function
    assert isinstance(my_function, types.FunctionType)


def test_code_parser_parse_imports_import():
    """
    Test the parse_imports method of the CodeParser
    class with an import statement.
    """
    parser = CodeParser(code_default)
    tree = parser.get_tree()
    for node in ast.walk(tree):
        if isinstance(node, ast.Import):
            parser.parse_imports(node)
    assert "requests" in parser.data["imports"]


def test_code_parser_parse_imports_importfrom():
    """
    Test the parse_imports method of the CodeParser
    class with an import from statement.
    """
    parser = CodeParser("from os import path")
    tree = parser.get_tree()
    for node in ast.walk(tree):
        if isinstance(node, ast.ImportFrom):
            parser.parse_imports(node)
    assert ("os", "path") in parser.data["imports"]


def test_code_parser_parse_functions():
    """
    Test the parse_functions method of the CodeParser class.
    """
    parser = CodeParser("def test(): pass")
    tree = parser.get_tree()
    for node in ast.walk(tree):
        if isinstance(node, ast.FunctionDef):
            parser.parse_functions(node)
    assert len(parser.data["functions"]) == 1
    assert parser.data["functions"][0]["name"] == "test"


def test_code_parser_parse_classes():
    """
    Test the parse_classes method of the CodeParser class.
    """
    parser = CodeParser("class Test: pass")
    tree = parser.get_tree()
    for node in ast.walk(tree):
        if isinstance(node, ast.ClassDef):
            parser.parse_classes(node)
    assert len(parser.data["classes"]) == 1
    assert parser.data["classes"][0]["name"] == "Test"


def test_code_parser_parse_global_vars():
    """
    Test the parse_global_vars method of the CodeParser class.
    """
    parser = CodeParser("x = 1")
    tree = parser.get_tree()
    for node in ast.walk(tree):
        if isinstance(node, ast.Assign):
            parser.parse_global_vars(node)
    assert len(parser.data["global_vars"]) == 1
    assert parser.data["global_vars"][0]["targets"] == ["x"]


def test_component_get_function_valid():
    """
    Test the get_function method of the Component
    class with valid code and function_entrypoint_name.
    """
    component = Component(code="def build(): pass", function_entrypoint_name="build")
    my_function = component.get_function()
    assert callable(my_function)


def test_custom_component_get_function_entrypoint_args():
    """
    Test the get_function_entrypoint_args
    property of the CustomComponent class.
    """
    custom_component = CustomComponent(code=code_default, function_entrypoint_name="build")
    args = custom_component.get_function_entrypoint_args
    assert len(args) == 4
    assert args[0]["name"] == "self"
    assert args[1]["name"] == "url"
    assert args[2]["name"] == "llm"


def test_custom_component_get_function_entrypoint_return_type():
    """
    Test the get_function_entrypoint_return_type
    property of the CustomComponent class.
    """
<<<<<<< HEAD
=======
    from langchain_core.documents import Document

>>>>>>> e93c512f
    custom_component = CustomComponent(code=code_default, function_entrypoint_name="build")
    return_type = custom_component.get_function_entrypoint_return_type
    assert return_type == [Document]


def test_custom_component_get_main_class_name():
    """
    Test the get_main_class_name property of the CustomComponent class.
    """
    custom_component = CustomComponent(code=code_default, function_entrypoint_name="build")
    class_name = custom_component.get_main_class_name
    assert class_name == "YourComponent"


def test_custom_component_get_function_valid():
    """
    Test the get_function property of the CustomComponent
    class with valid code and function_entrypoint_name.
    """
    custom_component = CustomComponent(code="def build(): pass", function_entrypoint_name="build")
    my_function = custom_component.get_function
    assert callable(my_function)


def test_code_parser_parse_arg_no_annotation():
    """
    Test the parse_arg method of the CodeParser class without an annotation.
    """
    parser = CodeParser("")
    arg = ast.arg(arg="x", annotation=None)
    result = parser.parse_arg(arg, None)
    assert result["name"] == "x"
    assert "type" not in result


def test_code_parser_parse_arg_with_annotation():
    """
    Test the parse_arg method of the CodeParser class with an annotation.
    """
    parser = CodeParser("")
    arg = ast.arg(arg="x", annotation=ast.Name(id="int", ctx=ast.Load()))
    result = parser.parse_arg(arg, None)
    assert result["name"] == "x"
    assert result["type"] == "int"


def test_code_parser_parse_callable_details_no_args():
    """
    Test the parse_callable_details method of the
    CodeParser class with a function with no arguments.
    """
    parser = CodeParser("")
    node = ast.FunctionDef(
        name="test",
        args=ast.arguments(args=[], vararg=None, kwonlyargs=[], kw_defaults=[], kwarg=None, defaults=[]),
        body=[],
        decorator_list=[],
        returns=None,
    )
    result = parser.parse_callable_details(node)
    assert result["name"] == "test"
    assert len(result["args"]) == 0


def test_code_parser_parse_assign():
    """
    Test the parse_assign method of the CodeParser class.
    """
    parser = CodeParser("")
    stmt = ast.Assign(targets=[ast.Name(id="x", ctx=ast.Store())], value=ast.Num(n=1))
    result = parser.parse_assign(stmt)
    assert result["name"] == "x"
    assert result["value"] == "1"


def test_code_parser_parse_ann_assign():
    """
    Test the parse_ann_assign method of the CodeParser class.
    """
    parser = CodeParser("")
    stmt = ast.AnnAssign(
        target=ast.Name(id="x", ctx=ast.Store()),
        annotation=ast.Name(id="int", ctx=ast.Load()),
        value=ast.Num(n=1),
        simple=1,
    )
    result = parser.parse_ann_assign(stmt)
    assert result["name"] == "x"
    assert result["value"] == "1"
    assert result["annotation"] == "int"


def test_code_parser_parse_function_def_not_init():
    """
    Test the parse_function_def method of the
    CodeParser class with a function that is not __init__.
    """
    parser = CodeParser("")
    stmt = ast.FunctionDef(
        name="test",
        args=ast.arguments(args=[], vararg=None, kwonlyargs=[], kw_defaults=[], kwarg=None, defaults=[]),
        body=[],
        decorator_list=[],
        returns=None,
    )
    result, is_init = parser.parse_function_def(stmt)
    assert result["name"] == "test"
    assert not is_init


def test_code_parser_parse_function_def_init():
    """
    Test the parse_function_def method of the
    CodeParser class with an __init__ function.
    """
    parser = CodeParser("")
    stmt = ast.FunctionDef(
        name="__init__",
        args=ast.arguments(args=[], vararg=None, kwonlyargs=[], kw_defaults=[], kwarg=None, defaults=[]),
        body=[],
        decorator_list=[],
        returns=None,
    )
    result, is_init = parser.parse_function_def(stmt)
    assert result["name"] == "__init__"
    assert is_init


def test_component_get_code_tree_syntax_error():
    """
    Test the get_code_tree method of the Component class
    raises the CodeSyntaxError when given incorrect syntax.
    """
    component = Component(code="import os as", function_entrypoint_name="build")
    with pytest.raises(CodeSyntaxError):
        component.get_code_tree(component.code)


def test_custom_component_class_template_validation_no_code():
    """
    Test the _class_template_validation method of the CustomComponent class
    raises the HTTPException when the code is None.
    """
    custom_component = CustomComponent(code=None, function_entrypoint_name="build")
    with pytest.raises(HTTPException):
        custom_component.get_function()


def test_custom_component_get_code_tree_syntax_error():
    """
    Test the get_code_tree method of the CustomComponent class
    raises the CodeSyntaxError when given incorrect syntax.
    """
    custom_component = CustomComponent(code="import os as", function_entrypoint_name="build")
    with pytest.raises(CodeSyntaxError):
        custom_component.get_code_tree(custom_component.code)


def test_custom_component_get_function_entrypoint_args_no_args():
    """
    Test the get_function_entrypoint_args property of
    the CustomComponent class with a build method with no arguments.
    """
    my_code = """
class MyMainClass(CustomComponent):
    def build():
        pass"""

    custom_component = CustomComponent(code=my_code, function_entrypoint_name="build")
    args = custom_component.get_function_entrypoint_args
    assert len(args) == 0


def test_custom_component_get_function_entrypoint_return_type_no_return_type():
    """
    Test the get_function_entrypoint_return_type property of the
    CustomComponent class with a build method with no return type.
    """
    my_code = """
class MyClass(CustomComponent):
    def build():
        pass"""

    custom_component = CustomComponent(code=my_code, function_entrypoint_name="build")
    return_type = custom_component.get_function_entrypoint_return_type
    assert return_type == []


def test_custom_component_get_main_class_name_no_main_class():
    """
    Test the get_main_class_name property of the
    CustomComponent class when there is no main class.
    """
    my_code = """
def build():
    pass"""

    custom_component = CustomComponent(code=my_code, function_entrypoint_name="build")
    class_name = custom_component.get_main_class_name
    assert class_name == ""


def test_custom_component_build_not_implemented():
    """
    Test the build method of the CustomComponent
    class raises the NotImplementedError.
    """
    custom_component = CustomComponent(code="def build(): pass", function_entrypoint_name="build")
    with pytest.raises(NotImplementedError):
        custom_component.build()


def test_build_config_no_code():
    component = CustomComponent(code=None)

    assert component.get_function_entrypoint_args == ""
    assert component.get_function_entrypoint_return_type == []


@pytest.fixture
def component(client, active_user):
    return CustomComponent(
        user_id=active_user.id,
        field_config={
            "fields": {
                "llm": {"type": "str"},
                "url": {"type": "str"},
                "year": {"type": "int"},
            }
        },
    )


@pytest.fixture(scope="session")
def test_flow(db):
    flow_data = {
        "nodes": [{"id": "1"}, {"id": "2"}],
        "edges": [{"source": "1", "target": "2"}],
    }

    # Create flow
    flow = FlowCreate(id=uuid4(), name="Test Flow", description="Fixture flow", data=flow_data)

    # Add to database
    db.add(flow)
    db.commit()

    yield flow

    # Clean up
    db.delete(flow)
    db.commit()


@pytest.fixture(scope="session")
def db(app):
    # Setup database for tests
    yield app.db

    # Teardown
    app.db.drop_all()


def test_list_flows_return_type(component):
    flows = component.list_flows()
    assert isinstance(flows, list)


def test_list_flows_flow_objects(component):
    flows = component.list_flows()
    assert all(isinstance(flow, Flow) for flow in flows)


def test_build_config_return_type(component):
    config = component.build_config()
    assert isinstance(config, dict)


def test_build_config_has_fields(component):
    config = component.build_config()
    assert "fields" in config


def test_build_config_fields_dict(component):
    config = component.build_config()
    assert isinstance(config["fields"], dict)


def test_build_config_field_keys(component):
    config = component.build_config()
    assert all(isinstance(key, str) for key in config["fields"])


def test_build_config_field_values_dict(component):
    config = component.build_config()
    assert all(isinstance(value, dict) for value in config["fields"].values())


def test_build_config_field_value_keys(component):
    config = component.build_config()
    field_values = config["fields"].values()
    assert all("type" in value for value in field_values)<|MERGE_RESOLUTION|>--- conflicted
+++ resolved
@@ -228,11 +228,7 @@
     Test the get_function_entrypoint_return_type
     property of the CustomComponent class.
     """
-<<<<<<< HEAD
-=======
-    from langchain_core.documents import Document
-
->>>>>>> e93c512f
+
     custom_component = CustomComponent(code=code_default, function_entrypoint_name="build")
     return_type = custom_component.get_function_entrypoint_return_type
     assert return_type == [Document]
