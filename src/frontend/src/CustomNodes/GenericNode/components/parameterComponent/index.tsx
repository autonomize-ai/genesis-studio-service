import { cloneDeep } from "lodash";
import { ReactNode, useEffect, useRef, useState } from "react";
import { useHotkeys } from "react-hotkeys-hook";
import { Handle, Position, useUpdateNodeInternals } from "reactflow";
import CodeAreaComponent from "../../../../components/codeAreaComponent";
import DictComponent from "../../../../components/dictComponent";
import Dropdown from "../../../../components/dropdownComponent";
import FloatComponent from "../../../../components/floatComponent";
import { default as IconComponent } from "../../../../components/genericIconComponent";
import InputFileComponent from "../../../../components/inputFileComponent";
import InputGlobalComponent from "../../../../components/inputGlobalComponent";
import InputListComponent from "../../../../components/inputListComponent";
import IntComponent from "../../../../components/intComponent";
import KeypairListComponent from "../../../../components/keypairListComponent";
import PromptAreaComponent from "../../../../components/promptComponent";
import ShadTooltip from "../../../../components/shadTooltipComponent";
import TextAreaComponent from "../../../../components/textAreaComponent";
import ToggleShadComponent from "../../../../components/toggleShadComponent";
import { Button } from "../../../../components/ui/button";
import { RefreshButton } from "../../../../components/ui/refreshButton";
import { LANGFLOW_SUPPORTED_TYPES } from "../../../../constants/constants";
import { Case } from "../../../../shared/components/caseComponent";
import useFlowStore from "../../../../stores/flowStore";
import useFlowsManagerStore from "../../../../stores/flowsManagerStore";
import { useShortcutsStore } from "../../../../stores/shortcuts";
import { useTypesStore } from "../../../../stores/typesStore";
import { APIClassType } from "../../../../types/api";
import { ParameterComponentType } from "../../../../types/components";
import {
  debouncedHandleUpdateValues,
  handleUpdateValues,
} from "../../../../utils/parameterUtils";
import {
  convertObjToArray,
  convertValuesToNumbers,
  hasDuplicateKeys,
  isValidConnection,
  scapedJSONStringfy,
} from "../../../../utils/reactflowUtils";
import { nodeColors } from "../../../../utils/styleUtils";
import {
  classNames,
  groupByFamily,
  isThereModal,
} from "../../../../utils/utils";
import useFetchDataOnMount from "../../../hooks/use-fetch-data-on-mount";
import useHandleOnNewValue from "../../../hooks/use-handle-new-value";
import useHandleNodeClass from "../../../hooks/use-handle-node-class";
import useHandleRefreshButtonPress from "../../../hooks/use-handle-refresh-buttons";
<<<<<<< HEAD
import HandleTooltips from "../HandleTooltipComponent";
import OutputComponent from "../OutputComponent";
import OutputModal from "../outputModal";
=======
import OutputModal from "../outputModal";
import TooltipRenderComponent from "../tooltipRenderComponent";
>>>>>>> 5f14aece
import { TEXT_FIELD_TYPES } from "./constants";

export default function ParameterComponent({
  left,
  id,
  data,
  tooltipTitle,
  title,
  color,
  type,
  name = "",
  required = false,
  optionalHandle = null,
  info = "",
  proxy,
  showNode,
  index,
  outputName,
  selected,
  outputProxy,
}: ParameterComponentType): JSX.Element {
  const infoHtml = useRef<HTMLDivElement & ReactNode>(null);
  const currentFlow = useFlowsManagerStore((state) => state.currentFlow);
  const nodes = useFlowStore((state) => state.nodes);
  const edges = useFlowStore((state) => state.edges);
  const setNode = useFlowStore((state) => state.setNode);
  const myData = useTypesStore((state) => state.data);
  const takeSnapshot = useFlowsManagerStore((state) => state.takeSnapshot);
  const [isLoading, setIsLoading] = useState(false);
  const updateNodeInternals = useUpdateNodeInternals();
  const [errorDuplicateKey, setErrorDuplicateKey] = useState(false);
  const setFilterEdge = useFlowStore((state) => state.setFilterEdge);
  const [openOutputModal, setOpenOutputModal] = useState(false);
  const flowPool = useFlowStore((state) => state.flowPool);

  const isValid =
    !!flowPool[data.id] &&
    flowPool[data.id][flowPool[data.id].length - 1]?.valid &&
    flowPool[data.id][flowPool[data.id].length - 1]?.data?.logs[0]?.message;

  const flowPoolNode = (flowPool[data.id] ?? [])[
    (flowPool[data.id]?.length ?? 1) - 1
  ];
  let hasOutputs;
  if (flowPoolNode?.data?.logs && outputName) {
    hasOutputs = flowPoolNode?.data?.logs[outputName] ?? null;
  }
  const displayOutputPreview = isValid && hasOutputs;
  const unknownOutput = !!(
    flowPool[data.id] &&
    flowPool[data.id][flowPool[data.id].length - 1]?.data?.logs[0]?.type ===
      "unknown"
  );

  const preventDefault = true;

  function handleOutputWShortcut() {
    if (!displayOutputPreview || unknownOutput) return;
    if (isThereModal() && !openOutputModal) return;
    if (selected && !left) {
      setOpenOutputModal((state) => !state);
    }
  }

  const output = useShortcutsStore((state) => state.output);
  useHotkeys(output, handleOutputWShortcut, { preventDefault });

  const { handleOnNewValue: handleOnNewValueHook } = useHandleOnNewValue(
    data,
    name,
    takeSnapshot,
    handleUpdateValues,
    debouncedHandleUpdateValues,
    setNode,
<<<<<<< HEAD
=======
    renderTooltips,
>>>>>>> 5f14aece
    setIsLoading
  );

  const { handleNodeClass: handleNodeClassHook } = useHandleNodeClass(
    data,
    name,
    takeSnapshot,
    setNode,
<<<<<<< HEAD
    updateNodeInternals
=======
    updateNodeInternals,
    renderTooltips
>>>>>>> 5f14aece
  );

  const { handleRefreshButtonPress: handleRefreshButtonPressHook } =
    useHandleRefreshButtonPress(setIsLoading, setNode);

  let disabled =
    edges.some(
      (edge) =>
        edge.targetHandle === scapedJSONStringfy(proxy ? { ...id, proxy } : id)
<<<<<<< HEAD
    ) ?? false;

  let disabledOutput =
    edges.some(
      (edge) =>
        edge.sourceHandle === scapedJSONStringfy(proxy ? { ...id, proxy } : id)
=======
>>>>>>> 5f14aece
    ) ?? false;

  const handleRefreshButtonPress = async (name, data) => {
    handleRefreshButtonPressHook(name, data);
  };

<<<<<<< HEAD
  useFetchDataOnMount(data, name, handleUpdateValues, setNode, setIsLoading);
=======
  useFetchDataOnMount(
    data,
    name,
    handleUpdateValues,
    setNode,
    renderTooltips,
    setIsLoading
  );
>>>>>>> 5f14aece

  const handleOnNewValue = async (
    newValue: string | string[] | boolean | Object[],
    skipSnapshot: boolean | undefined = false
  ): Promise<void> => {
    handleOnNewValueHook(newValue, skipSnapshot);
  };

  const handleNodeClass = (newNodeClass: APIClassType, code?: string): void => {
    handleNodeClassHook(newNodeClass, code);
  };

  useEffect(() => {
    // @ts-ignore
    infoHtml.current = (
      <div className="h-full w-full break-words">
        {info.split("\n").map((line, index) => (
          <p key={index} className="block">
            {line}
          </p>
        ))}
      </div>
    );
  }, [info]);

  function renderTitle() {
    return !left ? (
      <OutputComponent
        proxy={outputProxy}
        idx={index}
        types={type?.split("|") ?? []}
        selected={
          data.node?.outputs![index].selected ??
          data.node?.outputs![index].types[0] ??
          title
        }
        nodeId={data.id}
        frozen={data.node?.frozen}
        name={title ?? type}
      />
    ) : (
      <span>{title}</span>
    );
  }

  // If optionalHandle is an empty list, then it is not an optional handle
  if (optionalHandle && optionalHandle.length === 0) {
    optionalHandle = null;
  }

  const handleUpdateOutputHide = (value?: boolean) => {
    setNode(data.id, (oldNode) => {
      let newNode = cloneDeep(oldNode);
      newNode.data = {
        ...newNode.data,
        node: {
          ...newNode.data.node,
          outputs: newNode.data.node.outputs?.map((output, i) => {
            if (i === index) {
              output.hidden = value ?? !output.hidden;
            }
            return output;
          }),
        },
      };
      return newNode;
    });
    updateNodeInternals(data.id);
  };

  useEffect(() => {
    if (disabledOutput) {
      handleUpdateOutputHide(false);
    }
  }, [disabledOutput]);

  return !showNode ? (
    left && LANGFLOW_SUPPORTED_TYPES.has(type ?? "") && !optionalHandle ? (
      <></>
    ) : (
      <Button className="h-7 truncate bg-muted p-0 text-sm font-normal text-black hover:bg-muted">
        <div className="flex">
          <ShadTooltip
            styleClasses={"tooltip-fixed-width custom-scroll nowheel"}
            delayDuration={1000}
            content={
              <HandleTooltips
                left={left}
                nodes={nodes}
                tooltipTitle={tooltipTitle!}
              />
            }
            side={left ? "left" : "right"}
          >
            <Handle
              data-test-id={`handle-${title.toLowerCase()}-${
                left ? "target" : "source"
              }`}
              type={left ? "target" : "source"}
              position={left ? Position.Left : Position.Right}
              key={
                proxy
                  ? scapedJSONStringfy({ ...id, proxy })
                  : scapedJSONStringfy(id)
              }
              id={
                proxy
                  ? scapedJSONStringfy({ ...id, proxy })
                  : scapedJSONStringfy(id)
              }
              isValidConnection={(connection) =>
                isValidConnection(connection, nodes, edges)
              }
              className={classNames(
                left ? "my-12 -ml-0.5 " : " my-12 -mr-0.5 ",
                "h-3 w-3 rounded-full border-2 bg-background",
                !showNode ? "mt-0" : ""
              )}
              style={{
                borderColor: color ?? nodeColors.unknown,
              }}
              onClick={() => {
                setFilterEdge(
                  groupByFamily(myData, tooltipTitle!, left, nodes!)
                );
              }}
            ></Handle>
          </ShadTooltip>
        </div>
      </Button>
    )
  ) : (
    <div
      className={
        "relative mt-1 flex w-full flex-wrap items-center justify-between bg-muted px-5 py-2" +
        ((name === "code" && type === "code") ||
        (name.includes("code") && proxy)
          ? " hidden "
          : "")
      }
    >
      <>
        <div
          className={
            "flex w-full items-center truncate text-sm" +
            (left ? "" : " justify-end")
          }
        >
          {!left && (
            <div className="flex-1">
              <Button
                disabled={disabledOutput}
                variant="none"
                size="none"
                onClick={() => handleUpdateOutputHide()}
                data-testid={`output-inspection-${title.toLowerCase()}`}
              >
                <IconComponent
                  className="h-4 w-4"
                  strokeWidth={1.5}
                  name={data.node?.outputs![index].hidden ? "EyeOff" : "Eye"}
                />
              </Button>
            </div>
          )}
          <Case condition={left && data.node?.frozen}>
            <div className="pr-1">
              <IconComponent className="h-5 w-5 text-ice" name={"Snowflake"} />
            </div>
          </Case>

          {proxy ? (
            <ShadTooltip content={<span>{proxy.id}</span>}>
              {renderTitle()}
            </ShadTooltip>
          ) : (
            <div className="flex gap-2">
              <span className={!left && data.node?.frozen ? " text-ice" : ""}>
                {renderTitle()}
              </span>
              {!left && (
                <ShadTooltip
                  content={
                    displayOutputPreview
                      ? unknownOutput
                        ? "Output can't be displayed"
                        : "Inspect Output"
                      : "Please build the component first"
                  }
                >
                  <Button
                    variant="none"
                    size="none"
                    disabled={!displayOutputPreview || unknownOutput}
                    onClick={() => setOpenOutputModal(true)}
                    data-testid={`output-inspection-${title.toLowerCase()}`}
                  >
                    <IconComponent
                      className={classNames(
                        "h-5 w-5 rounded-md",
                        displayOutputPreview && !unknownOutput
<<<<<<< HEAD
                          ? " hover:text-medium-indigo"
=======
                          ? " hover:bg-secondary-foreground/5 hover:text-medium-indigo"
>>>>>>> 5f14aece
                          : " cursor-not-allowed text-muted-foreground"
                      )}
                      name={"ScanEye"}
                    />
                  </Button>
                </ShadTooltip>
              )}
            </div>
          )}
          <span className={(required ? "ml-2 " : "") + "text-status-red"}>
            {required ? "*" : ""}
          </span>
          <div className="">
            {info !== "" && (
              <ShadTooltip content={infoHtml.current}>
                {/* put div to avoid bug that does not display tooltip */}
                <div className="cursor-help">
                  <IconComponent
                    name="Info"
                    className="relative bottom-px ml-1.5 h-3 w-4"
                  />
                </div>
              </ShadTooltip>
            )}
          </div>
        </div>

        {left && LANGFLOW_SUPPORTED_TYPES.has(type ?? "") && !optionalHandle ? (
          <></>
        ) : (
          <Button className="h-7 truncate bg-muted p-0 text-sm font-normal text-black hover:bg-muted">
            <div className="flex">
              <ShadTooltip
                styleClasses={"tooltip-fixed-width custom-scroll nowheel"}
                delayDuration={1000}
                content={
                  <HandleTooltips
                    left={left}
                    nodes={nodes}
                    tooltipTitle={tooltipTitle!}
                  />
                }
                side={left ? "left" : "right"}
              >
                <Handle
                  data-test-id={`handle-${title.toLowerCase()}-${
                    left ? "left" : "right"
                  }`}
                  type={left ? "target" : "source"}
                  position={left ? Position.Left : Position.Right}
                  key={scapedJSONStringfy(proxy ? { ...id, proxy } : id)}
                  id={scapedJSONStringfy(proxy ? { ...id, proxy } : id)}
                  isValidConnection={(connection) =>
                    isValidConnection(connection, nodes, edges)
                  }
                  className={classNames(
                    left ? "-ml-0.5" : "-mr-0.5",
                    "h-3 w-3 rounded-full border-2 bg-background"
                  )}
                  style={{ borderColor: color ?? nodeColors.unknown }}
                  onClick={() => {
                    setFilterEdge(
                      groupByFamily(myData, tooltipTitle!, left, nodes!)
                    );
                  }}
                />
              </ShadTooltip>
            </div>
          </Button>
        )}

        <Case
          condition={
            left === true &&
            TEXT_FIELD_TYPES.includes(type ?? "") &&
            !data.node?.template[name]?.options
          }
        >
          <div className="w-full">
            <Case condition={data.node?.template[name]?.list}>
              <div
                className={
                  // Commenting this out until we have a better
                  // way to display
                  // (data.node?.template[name]?.refresh ? "w-5/6 " : "") +
                  "flex-grow"
                }
              >
                <InputListComponent
                  componentName={name}
                  disabled={disabled}
                  value={
                    !data.node!.template[name]?.value ||
                    data.node!.template[name]?.value === ""
                      ? [""]
                      : data.node!.template[name]?.value
                  }
                  onChange={handleOnNewValue}
                />
              </div>
            </Case>
            <Case condition={data.node?.template[name]?.multiline}>
              <div className="mt-2 flex w-full flex-col ">
                <div className="flex-grow">
                  <TextAreaComponent
                    disabled={disabled}
                    value={data.node!.template[name]?.value ?? ""}
                    onChange={handleOnNewValue}
                    id={"textarea-" + data.node!.template[name]?.name}
                    data-testid={"textarea-" + data.node!.template[name]?.name}
                  />
                </div>
                {data.node?.template[name]?.refresh_button && (
                  <div className="flex-grow">
                    <RefreshButton
                      isLoading={isLoading}
                      disabled={disabled}
                      name={name}
                      data={data}
                      button_text={
                        data.node?.template[name].refresh_button_text
                      }
                      className="extra-side-bar-buttons mt-1"
                      handleUpdateValues={handleRefreshButtonPress}
                      id={"refresh-button-" + name}
                    />
                  </div>
                )}
              </div>
            </Case>
            <Case
              condition={
                !data.node?.template[name]?.multiline &&
                !data.node?.template[name]?.list
              }
            >
              <div className="mt-2 flex w-full items-center">
                <div
                  className={
                    "flex-grow " +
                    (data.node?.template[name]?.refresh_button ? "w-5/6" : "")
                  }
                >
                  <InputGlobalComponent
                    disabled={disabled}
                    onChange={handleOnNewValue}
                    setDb={(value) => {
                      setNode(data.id, (oldNode) => {
                        let newNode = cloneDeep(oldNode);
                        newNode.data = {
                          ...newNode.data,
                        };
                        newNode.data.node.template[name].load_from_db = value;
                        return newNode;
                      });
                    }}
                    name={name}
                    data={data.node?.template[name]!}
                  />
                </div>
                {data.node?.template[name]?.refresh_button && (
                  <div className="w-1/6">
                    <RefreshButton
                      isLoading={isLoading}
                      disabled={disabled}
                      name={name}
                      data={data}
                      button_text={
                        data.node?.template[name].refresh_button_text
                      }
                      className="extra-side-bar-buttons ml-2 mt-1"
                      handleUpdateValues={handleRefreshButtonPress}
                      id={"refresh-button-" + name}
                    />
                  </div>
                )}
              </div>
            </Case>
          </div>
        </Case>

        <Case condition={left === true && type === "bool"}>
          <div className="mt-2 w-full">
            <ToggleShadComponent
              id={"toggle-" + name}
              disabled={disabled}
              enabled={data.node?.template[name]?.value ?? false}
              setEnabled={handleOnNewValue}
              size="large"
              editNode={false}
            />
          </div>
        </Case>

        <Case condition={left === true && type === "float"}>
          <div className="mt-2 w-full">
            <FloatComponent
              disabled={disabled}
              value={data.node?.template[name]?.value ?? ""}
              rangeSpec={data.node?.template[name]?.rangeSpec}
              onChange={handleOnNewValue}
            />
          </div>
        </Case>

        <Case
          condition={
            left === true &&
            type === "str" &&
            (data.node?.template[name]?.options ||
              data.node?.template[name]?.real_time_refresh)
          }
        >
          <div className="mt-2 flex w-full items-center gap-2">
            <div className="flex-1">
              <Dropdown
                disabled={disabled}
                isLoading={isLoading}
                options={data.node!.template[name]?.options}
                onSelect={handleOnNewValue}
                value={data.node!.template[name]?.value}
                id={"dropdown-" + name}
              />
            </div>
            {data.node?.template[name]?.refresh_button && (
              <div className="w-1/6">
                <RefreshButton
                  isLoading={isLoading}
                  disabled={disabled}
                  name={name}
                  data={data}
                  button_text={data.node?.template[name]?.refresh_button_text}
                  handleUpdateValues={handleRefreshButtonPress}
                  id={"refresh-button-" + name}
                />
              </div>
            )}
          </div>
        </Case>

        <Case condition={left === true && type === "code"}>
          <div className="mt-2 w-full">
            <CodeAreaComponent
              readonly={
                data.node?.flow && data.node.template[name]?.dynamic
                  ? true
                  : false
              }
              dynamic={data.node?.template[name]?.dynamic ?? false}
              setNodeClass={handleNodeClass}
              nodeClass={data.node}
              disabled={disabled}
              value={data.node?.template[name]?.value ?? ""}
              onChange={handleOnNewValue}
              id={"code-input-" + name}
            />
          </div>
        </Case>

        <Case condition={left === true && type === "file"}>
          <div className="mt-2 w-full">
            <InputFileComponent
              disabled={disabled}
              value={data.node?.template[name]?.value ?? ""}
              onChange={handleOnNewValue}
              fileTypes={data.node?.template[name]?.fileTypes}
              onFileChange={(filePath: string) => {
                data.node!.template[name].file_path = filePath;
              }}
            ></InputFileComponent>
          </div>
        </Case>

        <Case condition={left === true && type === "int"}>
          <div className="mt-2 w-full">
            <IntComponent
              rangeSpec={data.node?.template[name]?.rangeSpec}
              disabled={disabled}
              value={data.node?.template[name]?.value ?? ""}
              onChange={handleOnNewValue}
              id={"int-input-" + name}
            />
          </div>
        </Case>

        <Case condition={left === true && type === "prompt"}>
          <div className="mt-2 w-full">
            <PromptAreaComponent
              readonly={data.node?.flow ? true : false}
              field_name={name}
              setNodeClass={handleNodeClass}
              nodeClass={data.node}
              disabled={disabled}
              value={data.node?.template[name]?.value ?? ""}
              onChange={handleOnNewValue}
              id={"prompt-input-" + name}
              data-testid={"prompt-input-" + name}
            />
          </div>
        </Case>

        <Case condition={left === true && type === "NestedDict"}>
          <div className="mt-2 w-full">
            <DictComponent
              disabled={disabled}
              editNode={false}
              value={
                !data.node!.template[name]?.value ||
                data.node!.template[name]?.value?.toString() === "{}"
                  ? {}
                  : data.node!.template[name]?.value
              }
              onChange={handleOnNewValue}
              id="div-dict-input"
            />
          </div>
        </Case>

        <Case condition={left === true && type === "dict"}>
          <div className="mt-2 w-full">
            <KeypairListComponent
              disabled={disabled}
              editNode={false}
              value={
                data.node!.template[name]?.value?.length === 0 ||
                !data.node!.template[name]?.value
                  ? [{ "": "" }]
                  : convertObjToArray(data.node!.template[name]?.value, type!)
              }
              duplicateKey={errorDuplicateKey}
              onChange={(newValue) => {
                const valueToNumbers = convertValuesToNumbers(newValue);
                setErrorDuplicateKey(hasDuplicateKeys(valueToNumbers));
                // if data.node?.template[name]?.list is true, then the value is an array of objects
                // else we need to get the first object of the array

                if (data.node?.template[name]?.list) {
                  handleOnNewValue(valueToNumbers);
                } else handleOnNewValue(valueToNumbers[0]);
              }}
              isList={data.node?.template[name]?.list ?? false}
            />
          </div>
        </Case>
        {openOutputModal && (
          <OutputModal
            open={openOutputModal}
            nodeId={data.id}
            setOpen={setOpenOutputModal}
            outputName={outputName}
          />
        )}
      </>
    </div>
  );
}<|MERGE_RESOLUTION|>--- conflicted
+++ resolved
@@ -1,6 +1,5 @@
 import { cloneDeep } from "lodash";
 import { ReactNode, useEffect, useRef, useState } from "react";
-import { useHotkeys } from "react-hotkeys-hook";
 import { Handle, Position, useUpdateNodeInternals } from "reactflow";
 import CodeAreaComponent from "../../../../components/codeAreaComponent";
 import DictComponent from "../../../../components/dictComponent";
@@ -18,7 +17,10 @@
 import ToggleShadComponent from "../../../../components/toggleShadComponent";
 import { Button } from "../../../../components/ui/button";
 import { RefreshButton } from "../../../../components/ui/refreshButton";
-import { LANGFLOW_SUPPORTED_TYPES } from "../../../../constants/constants";
+import {
+  LANGFLOW_SUPPORTED_TYPES,
+  TOOLTIP_EMPTY,
+} from "../../../../constants/constants";
 import { Case } from "../../../../shared/components/caseComponent";
 import useFlowStore from "../../../../stores/flowStore";
 import useFlowsManagerStore from "../../../../stores/flowsManagerStore";
@@ -47,15 +49,12 @@
 import useHandleOnNewValue from "../../../hooks/use-handle-new-value";
 import useHandleNodeClass from "../../../hooks/use-handle-node-class";
 import useHandleRefreshButtonPress from "../../../hooks/use-handle-refresh-buttons";
-<<<<<<< HEAD
 import HandleTooltips from "../HandleTooltipComponent";
 import OutputComponent from "../OutputComponent";
+import TooltipRenderComponent from "../tooltipRenderComponent";
+import { TEXT_FIELD_TYPES } from "./constants";
 import OutputModal from "../outputModal";
-=======
-import OutputModal from "../outputModal";
-import TooltipRenderComponent from "../tooltipRenderComponent";
->>>>>>> 5f14aece
-import { TEXT_FIELD_TYPES } from "./constants";
+import { useHotkeys } from "react-hotkeys-hook";
 
 export default function ParameterComponent({
   left,
@@ -76,6 +75,8 @@
   selected,
   outputProxy,
 }: ParameterComponentType): JSX.Element {
+  const ref = useRef<HTMLDivElement>(null);
+  const refHtml = useRef<HTMLDivElement & ReactNode>(null);
   const infoHtml = useRef<HTMLDivElement & ReactNode>(null);
   const currentFlow = useFlowsManagerStore((state) => state.currentFlow);
   const nodes = useFlowStore((state) => state.nodes);
@@ -86,11 +87,13 @@
   const [isLoading, setIsLoading] = useState(false);
   const updateNodeInternals = useUpdateNodeInternals();
   const [errorDuplicateKey, setErrorDuplicateKey] = useState(false);
+  const flow = currentFlow?.data?.nodes ?? null;
+  const groupedEdge = useRef(null);
   const setFilterEdge = useFlowStore((state) => state.setFilterEdge);
   const [openOutputModal, setOpenOutputModal] = useState(false);
   const flowPool = useFlowStore((state) => state.flowPool);
 
-  const isValid =
+  const displayOutputPreview =
     !!flowPool[data.id] &&
     flowPool[data.id][flowPool[data.id].length - 1]?.valid &&
     flowPool[data.id][flowPool[data.id].length - 1]?.data?.logs[0]?.message;
@@ -102,7 +105,6 @@
   if (flowPoolNode?.data?.logs && outputName) {
     hasOutputs = flowPoolNode?.data?.logs[outputName] ?? null;
   }
-  const displayOutputPreview = isValid && hasOutputs;
   const unknownOutput = !!(
     flowPool[data.id] &&
     flowPool[data.id][flowPool[data.id].length - 1]?.data?.logs[0]?.type ===
@@ -129,10 +131,6 @@
     handleUpdateValues,
     debouncedHandleUpdateValues,
     setNode,
-<<<<<<< HEAD
-=======
-    renderTooltips,
->>>>>>> 5f14aece
     setIsLoading
   );
 
@@ -141,12 +139,7 @@
     name,
     takeSnapshot,
     setNode,
-<<<<<<< HEAD
     updateNodeInternals
-=======
-    updateNodeInternals,
-    renderTooltips
->>>>>>> 5f14aece
   );
 
   const { handleRefreshButtonPress: handleRefreshButtonPressHook } =
@@ -156,37 +149,23 @@
     edges.some(
       (edge) =>
         edge.targetHandle === scapedJSONStringfy(proxy ? { ...id, proxy } : id)
-<<<<<<< HEAD
     ) ?? false;
 
   let disabledOutput =
     edges.some(
       (edge) =>
         edge.sourceHandle === scapedJSONStringfy(proxy ? { ...id, proxy } : id)
-=======
->>>>>>> 5f14aece
     ) ?? false;
 
   const handleRefreshButtonPress = async (name, data) => {
     handleRefreshButtonPressHook(name, data);
   };
 
-<<<<<<< HEAD
   useFetchDataOnMount(data, name, handleUpdateValues, setNode, setIsLoading);
-=======
-  useFetchDataOnMount(
-    data,
-    name,
-    handleUpdateValues,
-    setNode,
-    renderTooltips,
-    setIsLoading
-  );
->>>>>>> 5f14aece
 
   const handleOnNewValue = async (
     newValue: string | string[] | boolean | Object[],
-    skipSnapshot: boolean | undefined = false
+    skipSnapshot: boolean | undefined = false,
   ): Promise<void> => {
     handleOnNewValueHook(newValue, skipSnapshot);
   };
@@ -299,7 +278,7 @@
               className={classNames(
                 left ? "my-12 -ml-0.5 " : " my-12 -mr-0.5 ",
                 "h-3 w-3 rounded-full border-2 bg-background",
-                !showNode ? "mt-0" : ""
+                !showNode ? "mt-0" : "",
               )}
               style={{
                 borderColor: color ?? nodeColors.unknown,
@@ -316,6 +295,7 @@
     )
   ) : (
     <div
+      ref={ref}
       className={
         "relative mt-1 flex w-full flex-wrap items-center justify-between bg-muted px-5 py-2" +
         ((name === "code" && type === "code") ||
@@ -384,11 +364,7 @@
                       className={classNames(
                         "h-5 w-5 rounded-md",
                         displayOutputPreview && !unknownOutput
-<<<<<<< HEAD
                           ? " hover:text-medium-indigo"
-=======
-                          ? " hover:bg-secondary-foreground/5 hover:text-medium-indigo"
->>>>>>> 5f14aece
                           : " cursor-not-allowed text-muted-foreground"
                       )}
                       name={"ScanEye"}
