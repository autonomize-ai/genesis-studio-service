import { useEffect, useRef, useState } from "react";
import IconComponent from "../../../../components/genericIconComponent";
import { Button } from "../../../../components/ui/button";
import {
  Select,
  SelectContent,
  SelectItem,
  SelectTrigger,
} from "../../../../components/ui/select";
import {
  CHAT_FIRST_INITIAL_TEXT,
  CHAT_SECOND_INITIAL_TEXT,
} from "../../../../constants/constants";
import { deleteFlowPool } from "../../../../controllers/API";
import useAlertStore from "../../../../stores/alertStore";
import useFlowStore from "../../../../stores/flowStore";
import useFlowsManagerStore from "../../../../stores/flowsManagerStore";
import { sendAllProps } from "../../../../types/api";
import {
  ChatMessageType,
  ChatOutputType,
  FlowPoolObjectType,
} from "../../../../types/chat";
import { chatViewProps } from "../../../../types/components";
import { classNames } from "../../../../utils/utils";
import ChatInput from "./chatInput";
import ChatMessage from "./chatMessage";

export default function ChatView({
  sendMessage,
  chatValue,
  setChatValue,
  lockChat,
  setLockChat,
}: chatViewProps): JSX.Element {
  const { flowPool, outputs, inputs, CleanFlowPool } = useFlowStore();
  const { setNoticeData } = useAlertStore();
  const currentFlowId = useFlowsManagerStore((state) => state.currentFlowId);
  const messagesRef = useRef<HTMLDivElement | null>(null);
  const [chatHistory, setChatHistory] = useState<ChatMessageType[]>([]);

  const inputTypes = inputs.map((obj) => obj.type);
  const inputIds = inputs.map((obj) => obj.id);
  const outputIds = outputs.map((obj) => obj.id);
  const outputTypes = outputs.map((obj) => obj.type);
  const updateFlowPool = useFlowStore((state) => state.updateFlowPool);

  // useEffect(() => {
  //   if (!outputTypes.includes("ChatOutput")) {
  //     setNoticeData({ title: NOCHATOUTPUT_NOTICE_ALERT });
  //   }
  // }, []);

  //build chat history
  useEffect(() => {
    const chatOutputResponses: FlowPoolObjectType[] = [];
    outputIds.forEach((outputId) => {
      if (outputId.includes("ChatOutput")) {
        if (flowPool[outputId] && flowPool[outputId].length > 0) {
          chatOutputResponses.push(...flowPool[outputId]);
        }
      }
    });
    inputIds.forEach((inputId) => {
      if (inputId.includes("ChatInput")) {
        if (flowPool[inputId] && flowPool[inputId].length > 0) {
          chatOutputResponses.push(...flowPool[inputId]);
        }
      }
    });
    const chatMessages: ChatMessageType[] = chatOutputResponses
      .sort((a, b) => Date.parse(a.timestamp) - Date.parse(b.timestamp))
      //
      .filter((output) => output.data.artifacts?.message !== null)
      .map((output, index) => {
        try {
          const { sender, message, sender_name, stream_url } = output.data
            .artifacts as ChatOutputType;

          const is_ai = sender === "Machine" || sender === null;
          return {
            isSend: !is_ai,
            message: message,
            sender_name,
            componentId: output.id,
            stream_url: stream_url,
          };
        } catch (e) {
          console.error(e);
          return {
            isSend: false,
            message: "Error parsing message",
            sender_name: "Error",
            componentId: output.id,
          };
        }
      });
    setChatHistory(chatMessages);
  }, [flowPool]);
  useEffect(() => {
    if (messagesRef.current) {
      messagesRef.current.scrollTop = messagesRef.current.scrollHeight;
    }
  }, []);

  async function sendAll(data: sendAllProps): Promise<void> {}
  useEffect(() => {
    if (ref.current) ref.current.scrollIntoView({ behavior: "smooth" });
  }, []);

  const ref = useRef<HTMLDivElement | null>(null);

  useEffect(() => {
    if (ref.current) {
      ref.current.focus();
    }
  }, []);

  function clearChat(): void {
    setChatHistory([]);
    deleteFlowPool(currentFlowId).then((_) => {
      CleanFlowPool();
    });
    //TODO tell backend to clear chat session
    if (lockChat) setLockChat(false);
  }

  function handleSelectChange(event: string): void {
    switch (event) {
      case "builds":
        clearChat();
        break;
      case "buildsNSession":
        console.log("delete build and session");
        break;
    }
  }

  function updateChat(
    chat: ChatMessageType,
    message: string,
    stream_url?: string,
  ) {
    // if (message === "") return;
    chat.message = message;
    // chat is one of the chatHistory
    updateFlowPool(chat.componentId, {
      message,
      sender_name: chat.sender_name ?? "Bot",
      sender: chat.isSend ? "User" : "Machine",
    });
    // setChatHistory((oldChatHistory) => {
    // const index = oldChatHistory.findIndex((ch) => ch.id === chat.id);
    // if (index === -1) return oldChatHistory;
    // let newChatHistory = _.cloneDeep(oldChatHistory);
    // newChatHistory = [
    //   ...newChatHistory.slice(0, index),
    //   chat,
    //   ...newChatHistory.slice(index + 1),
    // ];
    // console.log("newChatHistory:", newChatHistory);
    // return newChatHistory;
    // });
  }

  return (
    <div className="eraser-column-arrangement">
      <div className="eraser-size">
        <div className="eraser-position">
<<<<<<< HEAD
          <button
            className="flex gap-1"
=======
          <Button
            className="flex gap-1"
            size="none"
            variant="none"
>>>>>>> 36795b0f
            onClick={() => handleSelectChange("builds")}
          >
            <IconComponent
              name="Eraser"
              className={classNames(
                "h-5 w-5 transition-all duration-100",
<<<<<<< HEAD
                lockChat ? "animate-pulse text-primary" : "text-primary",
              )}
              aria-hidden="true"
            />
          </button>
=======
                lockChat ? "animate-pulse text-primary" : "text-primary"
              )}
              aria-hidden="true"
            />
          </Button>
>>>>>>> 36795b0f
          {/* <Select
            onValueChange={handleSelectChange}
            value=""
            disabled={lockChat}
          >
            <SelectTrigger className="">
              <button className="flex gap-1">
                <IconComponent
                  name="Eraser"
                  className={classNames(
                    "h-5 w-5 transition-all duration-100",
                    lockChat ? "animate-pulse text-primary" : "text-primary",
                  )}
                  aria-hidden="true"
                />
              </button>
            </SelectTrigger>
            <SelectContent className="right-[9.5em]">
              <SelectItem value="builds" className="cursor-pointer">
                <div className="flex">
                  <IconComponent
                    name={"Trash2"}
                    className={`relative top-0.5 mr-2 h-4 w-4`}
                  />
                  <span className="">Clear Builds</span>
                </div>
              </SelectItem>
              <SelectItem value="buildsNSession" className="cursor-pointer">
                <div className="flex">
                  <IconComponent
                    name={"Trash2"}
                    className={`relative top-0.5 mr-2 h-4 w-4`}
                  />
                  <span className="">Clear Builds & Session</span>
                </div>
              </SelectItem>
            </SelectContent>
          </Select> */}
        </div>
        <div ref={messagesRef} className="chat-message-div">
          {chatHistory?.length > 0 ? (
            chatHistory.map((chat, index) => (
              <ChatMessage
                setLockChat={setLockChat}
                lockChat={lockChat}
                chat={chat}
                lastMessage={chatHistory.length - 1 === index ? true : false}
                key={`${chat.componentId}-${index}`}
                updateChat={updateChat}
              />
            ))
          ) : (
            <div className="chat-alert-box">
              <span>
                👋 <span className="langflow-chat-span">Langflow Chat</span>
              </span>
              <br />
              <div className="langflow-chat-desc">
                <span className="langflow-chat-desc-span">
                  {CHAT_FIRST_INITIAL_TEXT}{" "}
                  <span>
                    <IconComponent
                      name="MessageSquare"
                      className="mx-1 inline h-5 w-5 animate-bounce "
                    />
                  </span>{" "}
                  {CHAT_SECOND_INITIAL_TEXT}
                </span>
              </div>
            </div>
          )}
          <div ref={ref}></div>
        </div>
        <div className="langflow-chat-input-div">
          <div className="langflow-chat-input">
            <ChatInput
              chatValue={chatValue}
              noInput={!inputTypes.includes("ChatInput")}
              lockChat={lockChat}
              sendMessage={(count) => sendMessage(count)}
              setChatValue={(value) => {
                setChatValue(value);
              }}
              inputRef={ref}
            />
          </div>
        </div>
      </div>
    </div>
  );
}<|MERGE_RESOLUTION|>--- conflicted
+++ resolved
@@ -1,12 +1,6 @@
 import { useEffect, useRef, useState } from "react";
 import IconComponent from "../../../../components/genericIconComponent";
 import { Button } from "../../../../components/ui/button";
-import {
-  Select,
-  SelectContent,
-  SelectItem,
-  SelectTrigger,
-} from "../../../../components/ui/select";
 import {
   CHAT_FIRST_INITIAL_TEXT,
   CHAT_SECOND_INITIAL_TEXT,
@@ -139,7 +133,7 @@
   function updateChat(
     chat: ChatMessageType,
     message: string,
-    stream_url?: string,
+    stream_url?: string
   ) {
     // if (message === "") return;
     chat.message = message;
@@ -167,34 +161,21 @@
     <div className="eraser-column-arrangement">
       <div className="eraser-size">
         <div className="eraser-position">
-<<<<<<< HEAD
-          <button
-            className="flex gap-1"
-=======
           <Button
             className="flex gap-1"
             size="none"
             variant="none"
->>>>>>> 36795b0f
             onClick={() => handleSelectChange("builds")}
           >
             <IconComponent
               name="Eraser"
               className={classNames(
                 "h-5 w-5 transition-all duration-100",
-<<<<<<< HEAD
-                lockChat ? "animate-pulse text-primary" : "text-primary",
-              )}
-              aria-hidden="true"
-            />
-          </button>
-=======
                 lockChat ? "animate-pulse text-primary" : "text-primary"
               )}
               aria-hidden="true"
             />
           </Button>
->>>>>>> 36795b0f
           {/* <Select
             onValueChange={handleSelectChange}
             value=""
