--- conflicted
+++ resolved
@@ -140,14 +140,9 @@
 
 export type VertexBuildTypeAPI = {
   id: string;
-<<<<<<< HEAD
   inactivated_vertices: Array<string> | null;
-  activated_layers: Array<Array<string>> | null;
-=======
   next_vertices_ids: Array<string>;
-  inactive_vertices: Array<string> | null;
   run_id: string;
->>>>>>> 763d9dee
   valid: boolean;
   params: string;
   data: VertexDataTypeAPI;
