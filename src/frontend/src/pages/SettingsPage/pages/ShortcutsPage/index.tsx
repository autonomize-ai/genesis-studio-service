--- conflicted
+++ resolved
@@ -1,8 +1,7 @@
-import { ColDef, ColGroupDef } from "ag-grid-community";
+import { ColDef, ColGroupDef, SelectionChangedEvent } from "ag-grid-community";
 import { useEffect, useState } from "react";
 import ForwardedIconComponent from "../../../../components/genericIconComponent";
 import TableComponent from "../../../../components/tableComponent";
-<<<<<<< HEAD
 import { Button } from "../../../../components/ui/button";
 import {
   defaultShortcuts,
@@ -15,24 +14,6 @@
   const [selectedRows, setSelectedRows] = useState<string[]>([]);
   const shortcuts = useShortcutsStore((state) => state.shortcuts);
   const setShortcuts = useShortcutsStore((state) => state.setShortcuts);
-=======
-import { Card, CardContent } from "../../../../components/ui/card";
-
-export default function ShortcutsPage() {
-  const isMac = navigator.userAgent.toUpperCase().includes("MAC");
-  const advancedShortcut = `${isMac ? "Cmd" : "Ctrl"} + Shift + A`;
-  const minizmizeShortcut = `${isMac ? "Cmd" : "Ctrl"} + Shift + Q`;
-  const codeShortcut = `${isMac ? "Cmd" : "Ctrl"} + Shift + C`;
-  const copyShortcut = `${isMac ? "Cmd" : "Ctrl"} + C`;
-  const duplicateShortcut = `${isMac ? "Cmd" : "Ctrl"} + D`;
-  const shareShortcut = `${isMac ? "Cmd" : "Ctrl"} + Shift + S`;
-  const docsShortcut = `${isMac ? "Cmd" : "Ctrl"} + Shift + D`;
-  const saveShortcut = `${isMac ? "Cmd" : "Ctrl"} + S`;
-  const deleteShortcut = `Backspace`;
-  const interactionShortcut = `${isMac ? "Cmd" : "Ctrl"} + K`;
-  const undoShortcut = `${isMac ? "Cmd" : "Ctrl"} + Z`;
-  const redoShortcut = `${isMac ? "Cmd" : "Ctrl"} + Y`;
->>>>>>> 28c25854
 
   // Column Definitions: Defines the columns to be displayed.
   const [colDefs, setColDefs] = useState<(ColDef<any> | ColGroupDef<any>)[]>([
@@ -41,13 +22,10 @@
       field: "name",
       flex: 1,
       editable: false,
-<<<<<<< HEAD
       headerCheckboxSelection: true,
       checkboxSelection: true,
       showDisabledCheckboxes: true,
       resizable: false,
-=======
->>>>>>> 28c25854
     }, //This column will be twice as wide as the others
     {
       field: "shortcut",
@@ -57,7 +35,6 @@
     },
   ]);
 
-<<<<<<< HEAD
   const [nodesRowData, setNodesRowData] = useState<
     Array<{ name: string; shortcut: string }>
   >([]);
@@ -81,70 +58,6 @@
     localStorage.removeItem("langflow-shortcuts");
     localStorage.removeItem("langflow-UShortcuts");
   }
-=======
-  const [nodesRowData, setNodesRowData] = useState([
-    {
-      name: "Advanced Settings Component",
-      shortcut: advancedShortcut,
-      resizable: false,
-    },
-    {
-      name: "Minimize Component",
-      shortcut: minizmizeShortcut,
-      resizable: false,
-    },
-    {
-      name: "Code Component",
-      shortcut: codeShortcut,
-      resizable: false,
-    },
-    {
-      name: "Copy Component",
-      shortcut: copyShortcut,
-      resizable: false,
-    },
-    {
-      name: "Duplicate Component",
-      shortcut: duplicateShortcut,
-      resizable: false,
-    },
-    {
-      name: "Share Component",
-      shortcut: shareShortcut,
-      resizable: false,
-    },
-    {
-      name: "Docs Component",
-      shortcut: docsShortcut,
-      resizable: false,
-    },
-    {
-      name: "Save Component",
-      shortcut: saveShortcut,
-      resizable: false,
-    },
-    {
-      name: "Delete Component",
-      shortcut: deleteShortcut,
-      resizable: false,
-    },
-    {
-      name: "Open Playground",
-      shortcut: interactionShortcut,
-      resizable: false,
-    },
-    {
-      name: "Undo",
-      shortcut: undoShortcut,
-      resizable: false,
-    },
-    {
-      name: "Redo",
-      shortcut: redoShortcut,
-      resizable: false,
-    },
-  ]);
->>>>>>> 28c25854
 
   return (
     <div className="flex h-full w-full flex-col gap-6 ">
@@ -190,7 +103,6 @@
         </div>
       </div>
       <div className="grid gap-6 pb-8">
-<<<<<<< HEAD
         <div>
           <TableComponent
             onSelectionChanged={(event: SelectionChangedEvent) => {
@@ -205,18 +117,6 @@
             rowData={nodesRowData}
           />
         </div>
-=======
-        <Card x-chunk="dashboard-04-chunk-2" className="h-full pt-4">
-          <CardContent className="h-full">
-            <TableComponent
-              domLayout="autoHeight"
-              pagination={false}
-              columnDefs={colDefs}
-              rowData={nodesRowData}
-            />
-          </CardContent>
-        </Card>
->>>>>>> 28c25854
       </div>
     </div>
   );
