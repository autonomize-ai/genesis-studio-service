import { Listbox, Transition } from "@headlessui/react";
import { Fragment, useContext, useEffect, useState } from "react";
import { DropDownComponentType } from "../../types/components";
import { classNames } from "../../utils";
import { INPUT_EDIT_NODE, INPUT_STYLE } from "../../constants";
import { ChevronsUpDown, Check } from "lucide-react";
import { PopUpContext } from "../../contexts/popUpContext";
import { TabsContext } from "../../contexts/tabsContext";

export default function Dropdown({
  value,
  options,
  onSelect,
  editNode = false,
  numberOfOptions = 0,
  apiModal = false,
}: DropDownComponentType) {
  const { closePopUp } = useContext(PopUpContext);

  let [internalValue, setInternalValue] = useState(
    value === "" || !value ? "Choose an option" : value
  );

  useEffect(() => {
    setInternalValue(value === "" || !value ? "Choose an option" : value);
  }, [closePopUp]);

  return (
    <>
      <Listbox
        value={internalValue}
        onChange={(value) => {
          setInternalValue(value);
          onSelect(value);
        }}
      >
        {({ open }) => (
          <>
            <div className={editNode ? "mt-1" : "relative mt-1"}>
              <Listbox.Button
                className={
                  editNode
<<<<<<< HEAD
                    ? "border-1 relative pr-8" + INPUT_EDIT_NODE
                    : "py-2 pl-3 pr-10 text-left" + INPUT_STYLE
=======
                    ? "form-input relative block w-full rounded-md border pb-0.5 pr-8 pt-0.5 shadow-sm placeholder:text-center sm:text-sm" +
                      INPUT_STYLE
                    : "w-full rounded-md border py-2 pl-3 pr-10 text-left shadow-sm placeholder:text-muted-foreground focus-visible:outline-none sm:text-sm" +
                      INPUT_STYLE
>>>>>>> ac1b0954
                }
              >
                <span className="block w-full truncate bg-background">
                  {internalValue}
                </span>
                <span
                  className={
                    "pointer-events-none absolute inset-y-0 right-0 flex items-center pr-2"
                  }
                >
                  <ChevronsUpDown
                    className="h-5 w-5 text-muted-foreground"
                    aria-hidden="true"
                  />
                </span>
              </Listbox.Button>

              <Transition
                show={open}
                as={Fragment}
                leave="transition ease-in duration-100"
                leaveFrom="opacity-100"
                leaveTo="opacity-0"
              >
                <Listbox.Options
                  className={classNames(
                    editNode
<<<<<<< HEAD
                      ? "absolute z-10 mt-1 max-h-60 w-[215px] overflow-auto rounded-md bg-background py-1 text-base shadow-lg ring-1 ring-black ring-opacity-5 focus:outline-none sm:text-sm"
                      : "nowheel overflow-y absolute z-10 mt-1 max-h-60 w-full overflow-auto rounded-md bg-background py-1 text-base shadow-lg ring-1 ring-black ring-opacity-5 focus:outline-none sm:text-sm "
                  }
=======
                      ? "z-10 mt-1 max-h-60 w-[215px] overflow-auto rounded-md bg-background py-1 text-base shadow-lg ring-1 ring-black ring-opacity-5 focus:outline-none sm:text-sm"
                      : "nowheel overflow-y z-10 mt-1 max-h-60 w-full overflow-auto rounded-md bg-background py-1 text-base shadow-lg ring-1 ring-black ring-opacity-5 focus:outline-none sm:text-sm ",
                    apiModal ? "mb-2 w-[250px]" : "absolute"
                  )}
>>>>>>> ac1b0954
                >
                  {options.map((option, id) => (
                    <Listbox.Option
                      key={id}
                      className={({ active }) =>
                        classNames(
                          active ? " bg-accent" : "",
                          editNode
                            ? "relative cursor-default select-none py-0.5 pl-3 pr-12"
                            : "relative cursor-default select-none py-2 pl-3 pr-9"
                        )
                      }
                      value={option}
                    >
                      {({ selected, active }) => (
                        <>
                          <span
                            className={classNames(
                              selected ? "font-semibold" : "font-normal",
                              "block truncate "
                            )}
                          >
                            {option}
                          </span>

                          {selected ? (
                            <span
                              className={classNames(
                                active ? "text-background " : "",
                                "absolute inset-y-0 right-0 flex items-center pr-4"
                              )}
                            >
                              <Check
                                className={
                                  active
                                    ? "h-5 w-5 text-black"
                                    : "h-5 w-5 text-black"
                                }
                                aria-hidden="true"
                              />
                            </span>
                          ) : null}
                        </>
                      )}
                    </Listbox.Option>
                  ))}
                </Listbox.Options>
              </Transition>
            </div>
          </>
        )}
      </Listbox>
    </>
  );
}<|MERGE_RESOLUTION|>--- conflicted
+++ resolved
@@ -40,15 +40,8 @@
               <Listbox.Button
                 className={
                   editNode
-<<<<<<< HEAD
                     ? "border-1 relative pr-8" + INPUT_EDIT_NODE
                     : "py-2 pl-3 pr-10 text-left" + INPUT_STYLE
-=======
-                    ? "form-input relative block w-full rounded-md border pb-0.5 pr-8 pt-0.5 shadow-sm placeholder:text-center sm:text-sm" +
-                      INPUT_STYLE
-                    : "w-full rounded-md border py-2 pl-3 pr-10 text-left shadow-sm placeholder:text-muted-foreground focus-visible:outline-none sm:text-sm" +
-                      INPUT_STYLE
->>>>>>> ac1b0954
                 }
               >
                 <span className="block w-full truncate bg-background">
@@ -76,16 +69,10 @@
                 <Listbox.Options
                   className={classNames(
                     editNode
-<<<<<<< HEAD
-                      ? "absolute z-10 mt-1 max-h-60 w-[215px] overflow-auto rounded-md bg-background py-1 text-base shadow-lg ring-1 ring-black ring-opacity-5 focus:outline-none sm:text-sm"
-                      : "nowheel overflow-y absolute z-10 mt-1 max-h-60 w-full overflow-auto rounded-md bg-background py-1 text-base shadow-lg ring-1 ring-black ring-opacity-5 focus:outline-none sm:text-sm "
-                  }
-=======
                       ? "z-10 mt-1 max-h-60 w-[215px] overflow-auto rounded-md bg-background py-1 text-base shadow-lg ring-1 ring-black ring-opacity-5 focus:outline-none sm:text-sm"
                       : "nowheel overflow-y z-10 mt-1 max-h-60 w-full overflow-auto rounded-md bg-background py-1 text-base shadow-lg ring-1 ring-black ring-opacity-5 focus:outline-none sm:text-sm ",
                     apiModal ? "mb-2 w-[250px]" : "absolute"
                   )}
->>>>>>> ac1b0954
                 >
                   {options.map((option, id) => (
                     <Listbox.Option
