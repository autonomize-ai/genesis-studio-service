--- conflicted
+++ resolved
@@ -26,23 +26,6 @@
 
   return (
     <div className="relative w-full">
-<<<<<<< HEAD
-      <Input
-        value={value}
-        disabled={disabled}
-        className={classNames(
-          password && !pwdVisible && value !== "" ? " text-clip password " : "",
-          editNode ? " input-edit-node " : "",
-          password && editNode ? "pr-8" : "",
-          password && !editNode ? "pr-10" : "",
-          className
-        )}
-        placeholder={password && editNode ? "Key" : placeholder}
-        onChange={(e) => {
-          onChange(e.target.value);
-        }}
-      />
-=======
       {isForm ? (
         <Form.Control asChild>
           <Input
@@ -84,7 +67,6 @@
           }}
         />
       )}
->>>>>>> e705f5bd
       {password && (
         <button
           className={classNames(
