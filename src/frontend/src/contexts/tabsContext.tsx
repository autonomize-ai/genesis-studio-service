import {
  createContext,
  useEffect,
  useState,
  useRef,
  ReactNode,
  useContext,
} from "react";
import { FlowType, NodeType } from "../types/flow";
import { TabsContextType, TabsState } from "../types/tabs";
import {
  updateIds,
  updateTemplate,
  getRandomDescription,
  getRandomName,
} from "../utils";
import { alertContext } from "./alertContext";
import { typesContext } from "./typesContext";
import { APIClassType, APITemplateType } from "../types/api";
import ShortUniqueId from "short-unique-id";
import { addEdge } from "reactflow";
import {
  readFlowsFromDatabase,
  deleteFlowFromDatabase,
  saveFlowToDatabase,
  downloadFlowsFromDatabase,
  uploadFlowsToDatabase,
  updateFlowInDatabase,
} from "../controllers/API";
import _ from "lodash";

const uid = new ShortUniqueId({ length: 5 });

const TabsContextInitialValue: TabsContextType = {
  save: () => {},
  tabId: "",
  setTabId: (index: string) => {},
  flows: [],
  removeFlow: (id: string) => {},
  addFlow: async (flowData?: any) => "",
  updateFlow: (newFlow: FlowType) => {},
  incrementNodeId: () => uid(),
  downloadFlow: (flow: FlowType) => {},
  downloadFlows: () => {},
  uploadFlows: () => {},
  uploadFlow: () => {},
  hardReset: () => {},
  saveFlow: async (flow: FlowType) => {},
  disableCopyPaste: false,
  setDisableCopyPaste: (state: boolean) => {},
  lastCopiedSelection: null,
  setLastCopiedSelection: (selection: any) => {},
  tabsState: {},
  setTabsState: (state: TabsState) => {},
  getNodeId: (nodeType: string) => "",
  setTweak: (tweak: any) => {},
  getTweak: {},
  paste: (
    selection: { nodes: any; edges: any },
    position: { x: number; y: number; paneX?: number; paneY?: number }
  ) => {},
};

export const TabsContext = createContext<TabsContextType>(
  TabsContextInitialValue
);

export function TabsProvider({ children }: { children: ReactNode }) {
  const { setErrorData, setNoticeData } = useContext(alertContext);

  const [tabId, setTabId] = useState("");

  const [flows, setFlows] = useState<Array<FlowType>>([]);
  const [id, setId] = useState(uid());
  const { templates, reactFlowInstance } = useContext(typesContext);
  const [lastCopiedSelection, setLastCopiedSelection] = useState(null);
  const [tabsState, setTabsState] = useState<TabsState>({});
  const [getTweak, setTweak] = useState({});

  const newNodeId = useRef(uid());
  function incrementNodeId() {
    newNodeId.current = uid();
    return newNodeId.current;
  }

  function save() {
    // added clone deep to avoid mutating the original object
    let Saveflows = _.cloneDeep(flows);
    if (Saveflows.length !== 0) {
      Saveflows.forEach((flow) => {
        if (flow.data && flow.data?.nodes)
          flow.data?.nodes.forEach((node) => {
            // console.log(node.data.type);
            //looking for file fields to prevent saving the content and breaking the flow for exceeding the the data limite for local storage
            Object.keys(node.data.node.template).forEach((key) => {
              // console.log(node.data.node.template[key].type);
              if (node.data.node.template[key].type === "file") {
                // console.log(node.data.node.template[key]);
                node.data.node.template[key].content = null;
                node.data.node.template[key].value = "";
              }
            });
          });
      });
      window.localStorage.setItem(
        "tabsData",
        JSON.stringify({ tabId, flows: Saveflows, id })
      );
    }
  }

  // function loadCookie(cookie: string) {
  //   if (cookie && Object.keys(templates).length > 0) {
  //     let cookieObject: LangFlowState = JSON.parse(cookie);
  //     try {
  //       cookieObject.flows.forEach((flow) => {
  //         if (!flow.data) {
  //           return;
  //         }
  //         flow.data.edges.forEach((edge) => {
  //           edge.className = "";
  //           edge.style = { stroke: "#555555" };
  //         });

  //         flow.data.nodes.forEach((node) => {
  //           const template = templates[node.data.type];
  //           if (!template) {
  //             setErrorData({ title: `Unknown node type: ${node.data.type}` });
  //             return;
  //           }
  //           if (Object.keys(template["template"]).length > 0) {
  //             node.data.node.base_classes = template["base_classes"];
  //             flow.data.edges.forEach((edge) => {
  //               if (edge.source === node.id) {
  //                 edge.sourceHandle = edge.sourceHandle
  //                   .split("|")
  //                   .slice(0, 2)
  //                   .concat(template["base_classes"])
  //                   .join("|");
  //               }
  //             });
  //             node.data.node.description = template["description"];
  //             node.data.node.template = updateTemplate(
  //               template["template"] as unknown as APITemplateType,
  //               node.data.node.template as APITemplateType
  //             );
  //           }
  //         });
  //       });
  //       setTabIndex(cookieObject.tabIndex);
  //       setFlows(cookieObject.flows);
  //       setId(cookieObject.id);
  //     } catch (e) {
  //       console.log(e);
  //     }
  //   }
  // }

  function refreshFlows() {
    getTabsDataFromDB().then((DbData) => {
      if (DbData && Object.keys(templates).length > 0) {
        try {
          processDBData(DbData);
          updateStateWithDbData(DbData);
        } catch (e) {
          console.error(e);
        }
      }
    });
  }

  useEffect(() => {
    // get data from db
    //get tabs locally saved
    // let tabsData = getLocalStorageTabsData();
    refreshFlows();
  }, [templates]);

  function getTabsDataFromDB() {
    //get tabs from db
    return readFlowsFromDatabase();
  }
  function processDBData(DbData) {
    DbData.forEach((flow) => {
      try {
        if (!flow.data) {
          return;
        }
        processFlowEdges(flow);
        processFlowNodes(flow);
      } catch (e) {
        console.error(e);
      }
    });
  }

  function processFlowEdges(flow) {
    if (!flow.data || !flow.data.edges) return;
    flow.data.edges.forEach((edge) => {
      edge.className = "";
      edge.style = { stroke: "#555555" };
    });
  }

  function updateDisplay_name(node: NodeType, template: APIClassType) {
    node.data.node.display_name = template["display_name"] || node.data.type;
  }

  function updateNodeDocumentation(node: NodeType, template: APIClassType) {
    node.data.node.documentation = template["documentation"];
  }

  function processFlowNodes(flow) {
    if (!flow.data || !flow.data.nodes) return;
    flow.data.nodes.forEach((node: NodeType) => {
      const template = templates[node.data.type];
      if (!template) {
        setErrorData({ title: `Unknown node type: ${node.data.type}` });
        return;
      }
      if (Object.keys(template["template"]).length > 0) {
        updateDisplay_name(node, template);
        updateNodeBaseClasses(node, template);
        updateNodeEdges(flow, node, template);
        updateNodeDescription(node, template);
        updateNodeTemplate(node, template);
        updateNodeDocumentation(node, template);
      }
    });
  }

  function updateNodeBaseClasses(node: NodeType, template: APIClassType) {
    node.data.node.base_classes = template["base_classes"];
  }

  function updateNodeEdges(
    flow: FlowType,
    node: NodeType,
    template: APIClassType
  ) {
    flow.data.edges.forEach((edge) => {
      if (edge.source === node.id) {
        edge.sourceHandle = edge.sourceHandle
          .split("|")
          .slice(0, 2)
          .concat(template["base_classes"])
          .join("|");
      }
    });
  }

  function updateNodeDescription(node: NodeType, template: APIClassType) {
    node.data.node.description = template["description"];
  }

  function updateNodeTemplate(node: NodeType, template: APIClassType) {
    node.data.node.template = updateTemplate(
      template["template"] as unknown as APITemplateType,
      node.data.node.template as APITemplateType
    );
  }

  function updateStateWithDbData(tabsData) {
    setFlows(tabsData);
  }

  function hardReset() {
    newNodeId.current = uid();
    setTabId("");

    setFlows([]);
    setId(uid());
  }

  /**
   * Downloads the current flow as a JSON file
   */
<<<<<<< HEAD
  function downloadFlow(flow: FlowType, fileName?: string) {
=======
  function downloadFlow(
    flow: FlowType,
    flowName: string,
    flowDescription?: string
  ) {
>>>>>>> ac1b0954
    // create a data URI with the current flow data
    const jsonString = `data:text/json;chatset=utf-8,${encodeURIComponent(
      JSON.stringify({ ...flow, name: flowName, description: flowDescription })
    )}`;

    // create a link element and set its properties
    const link = document.createElement("a");
    link.href = jsonString;
<<<<<<< HEAD
    link.download = `${fileName && fileName != "" ? fileName : flows.find((f) => f.id === tabId).name}.json`;
=======
    link.download = `${flowName}.json`;
>>>>>>> ac1b0954

    // simulate a click on the link element to trigger the download
    link.click();
    setNoticeData({
      title: "Warning: Critical data, JSON file may include API keys.",
    });
  }

  function downloadFlows() {
    downloadFlowsFromDatabase().then((flows) => {
      const jsonString = `data:text/json;chatset=utf-8,${encodeURIComponent(
        JSON.stringify(flows)
      )}`;

      // create a link element and set its properties
      const link = document.createElement("a");
      link.href = jsonString;
      link.download = `flows.json`;

      // simulate a click on the link element to trigger the download
      link.click();
    });
  }

  function getNodeId(nodeType: string) {
    return nodeType + "-" + incrementNodeId();
  }

  /**
   * Creates a file input and listens to a change event to upload a JSON flow file.
   * If the file type is application/json, the file is read and parsed into a JSON object.
   * The resulting JSON object is passed to the addFlow function.
   */
  function uploadFlow(newProject?: boolean) {
    // create a file input
    const input = document.createElement("input");
    input.type = "file";
    input.accept = ".json";
    // add a change event listener to the file input
    input.onchange = (e: Event) => {
      // check if the file type is application/json
      if ((e.target as HTMLInputElement).files[0].type === "application/json") {
        // get the file from the file input
        const file = (e.target as HTMLInputElement).files[0];
        // read the file as text
        file.text().then((text) => {
          // parse the text into a JSON object
          let flow: FlowType = JSON.parse(text);

          addFlow(flow, newProject);
        });
      }
    };
    // trigger the file input click event to open the file dialog
    input.click();
  }

  function uploadFlows() {
    // create a file input
    const input = document.createElement("input");
    input.type = "file";
    // add a change event listener to the file input
    input.onchange = (e: Event) => {
      // check if the file type is application/json
      if ((e.target as HTMLInputElement).files[0].type === "application/json") {
        // get the file from the file input
        const file = (e.target as HTMLInputElement).files[0];
        // read the file as text
        const formData = new FormData();
        formData.append("file", file);
        uploadFlowsToDatabase(formData).then(() => {
          refreshFlows();
        });
      }
    };
    // trigger the file input click event to open the file dialog
    input.click();
  }
  /**
   * Removes a flow from an array of flows based on its id.
   * Updates the state of flows and tabIndex using setFlows and setTabIndex hooks.
   * @param {string} id - The id of the flow to remove.
   */
  function removeFlow(id: string) {
    const index = flows.findIndex((flow) => flow.id === id);
    if (index >= 0) {
      deleteFlowFromDatabase(id).then(() => {
        setFlows(flows.filter((flow) => flow.id !== id));
      });
    }
  }
  /**
   * Add a new flow to the list of flows.
   * @param flow Optional flow to add.
   */

  function paste(
    selectionInstance,
    position: { x: number; y: number; paneX?: number; paneY?: number }
  ) {
    let minimumX = Infinity;
    let minimumY = Infinity;
    let idsMap = {};
    let nodes = reactFlowInstance.getNodes();
    let edges = reactFlowInstance.getEdges();
    selectionInstance.nodes.forEach((n) => {
      if (n.position.y < minimumY) {
        minimumY = n.position.y;
      }
      if (n.position.x < minimumX) {
        minimumX = n.position.x;
      }
    });

    const insidePosition = position.paneX
      ? { x: position.paneX + position.x, y: position.paneY + position.y }
      : reactFlowInstance.project({ x: position.x, y: position.y });

    selectionInstance.nodes.forEach((n: NodeType) => {
      // Generate a unique node ID
      let newId = getNodeId(n.data.type);
      idsMap[n.id] = newId;

      // Create a new node object
      const newNode: NodeType = {
        id: newId,
        type: "genericNode",
        position: {
          x: insidePosition.x + n.position.x - minimumX,
          y: insidePosition.y + n.position.y - minimumY,
        },
        data: {
          ..._.cloneDeep(n.data),
          id: newId,
        },
      };

      // Add the new node to the list of nodes in state
      nodes = nodes
        .map((e) => ({ ...e, selected: false }))
        .concat({ ...newNode, selected: false });
    });
    reactFlowInstance.setNodes(nodes);

    selectionInstance.edges.forEach((e) => {
      let source = idsMap[e.source];
      let target = idsMap[e.target];
      let sourceHandleSplitted = e.sourceHandle.split("|");
      let sourceHandle =
        sourceHandleSplitted[0] +
        "|" +
        source +
        "|" +
        sourceHandleSplitted.slice(2).join("|");
      let targetHandleSplitted = e.targetHandle.split("|");
      let targetHandle =
        targetHandleSplitted.slice(0, -1).join("|") + "|" + target;
      let id =
        "reactflow__edge-" +
        source +
        sourceHandle +
        "-" +
        target +
        targetHandle;
      edges = addEdge(
        {
          source,
          target,
          sourceHandle,
          targetHandle,
          id,
          style: { stroke: "inherit" },
          className:
            targetHandle.split("|")[0] === "Text"
              ? "stroke-gray-800 "
              : "stroke-gray-900 ",
          animated: targetHandle.split("|")[0] === "Text",
          selected: false,
        },
        edges.map((e) => ({ ...e, selected: false }))
      );
    });
    reactFlowInstance.setEdges(edges);
  }

  const addFlow = async (
    flow?: FlowType,
    newProject?: Boolean
  ): Promise<String> => {
    if (newProject) {
      let flowData = extractDataFromFlow(flow);
      if (flowData.description == "") {
        flowData.description = getRandomDescription();
      }

      // Create a new flow with a default name if no flow is provided.
      const newFlow = createNewFlow(flowData, flow);
      processFlowEdges(newFlow);
      processFlowNodes(newFlow);

      try {
        const { id } = await saveFlowToDatabase(newFlow);
        // Change the id to the new id.
        newFlow.id = id;

        // Add the new flow to the list of flows.
        addFlowToLocalState(newFlow);

        // Return the id
        return id;
      } catch (error) {
        // Handle the error if needed
        console.error("Error while adding flow:", error);
        throw error; // Re-throw the error so the caller can handle it if needed
      }
    } else {
      paste(
        { nodes: flow.data.nodes, edges: flow.data.edges },
        { x: 10, y: 10 }
      );
    }
  };

  const extractDataFromFlow = (flow) => {
    let data = flow?.data ? flow.data : null;
    const description = flow?.description ? flow.description : "";

    if (data) {
      updateEdges(data.edges);
      updateNodes(data.nodes, data.edges);
      updateIds(data, getNodeId); // Assuming updateIds is defined elsewhere
    }

    return { data, description };
  };

  const updateEdges = (edges) => {
    edges.forEach((edge) => {
      edge.style = { stroke: "inherit" };
      edge.className =
        edge.targetHandle.split("|")[0] === "Text"
          ? "stroke-gray-800 "
          : "stroke-gray-900 ";
      edge.animated = edge.targetHandle.split("|")[0] === "Text";
    });
  };

  const updateNodes = (nodes, edges) => {
    nodes.forEach((node) => {
      const template = templates[node.data.type];
      if (!template) {
        setErrorData({ title: `Unknown node type: ${node.data.type}` });
        return;
      }
      if (Object.keys(template["template"]).length > 0) {
        node.data.node.base_classes = template["base_classes"];
        edges.forEach((edge) => {
          if (edge.source === node.id) {
            edge.sourceHandle = edge.sourceHandle
              .split("|")
              .slice(0, 2)
              .concat(template["base_classes"])
              .join("|");
          }
        });
        node.data.node.description = template["description"];
        node.data.node.template = updateTemplate(
          template["template"] as unknown as APITemplateType,
          node.data.node.template as APITemplateType
        );
      }
    });
  };

  const createNewFlow = (flowData, flow) => ({
    description: flowData.description,
    name: flow?.name ?? getRandomName(),
    data: flowData.data,
    id: "",
  });

  const addFlowToLocalState = (newFlow) => {
    setFlows((prevState) => {
      return [...prevState, newFlow];
    });
  };

  /**
   * Updates an existing flow with new data
   * @param newFlow - The new flow object containing the updated data
   */
  function updateFlow(newFlow: FlowType) {
    setFlows((prevState) => {
      const newFlows = [...prevState];
      const index = newFlows.findIndex((flow) => flow.id === newFlow.id);
      if (index !== -1) {
        newFlows[index].description = newFlow.description ?? "";
        newFlows[index].data = newFlow.data;
        newFlows[index].name = newFlow.name;
      }
      return newFlows;
    });
  }

  async function saveFlow(newFlow: FlowType) {
    try {
      // updates flow in db
      const updatedFlow = await updateFlowInDatabase(newFlow);
      if (updatedFlow) {
        // updates flow in state
        setFlows((prevState) => {
          const newFlows = [...prevState];
          const index = newFlows.findIndex((flow) => flow.id === newFlow.id);
          if (index !== -1) {
            newFlows[index].description = newFlow.description ?? "";
            newFlows[index].data = newFlow.data;
            newFlows[index].name = newFlow.name;
          }
          return newFlows;
        });
        //update tabs state
        setTabsState((prev) => {
          return {
            ...prev,
            [tabId]: {
              isPending: false,
            },
          };
        });
      }
    } catch (err) {
      setErrorData(err);
    }
  }

  const [disableCopyPaste, setDisableCopyPaste] = useState(false);

  return (
    <TabsContext.Provider
      value={{
        saveFlow,
        lastCopiedSelection,
        setLastCopiedSelection,
        disableCopyPaste,
        setDisableCopyPaste,
        hardReset,
        tabId,
        setTabId,
        flows,
        save,
        incrementNodeId,
        removeFlow,
        addFlow,
        updateFlow,
        downloadFlow,
        downloadFlows,
        uploadFlows,
        uploadFlow,
        getNodeId,
        tabsState,
        setTabsState,
        paste,
        getTweak,
        setTweak,
      }}
    >
      {children}
    </TabsContext.Provider>
  );
}<|MERGE_RESOLUTION|>--- conflicted
+++ resolved
@@ -275,15 +275,11 @@
   /**
    * Downloads the current flow as a JSON file
    */
-<<<<<<< HEAD
-  function downloadFlow(flow: FlowType, fileName?: string) {
-=======
   function downloadFlow(
     flow: FlowType,
     flowName: string,
     flowDescription?: string
   ) {
->>>>>>> ac1b0954
     // create a data URI with the current flow data
     const jsonString = `data:text/json;chatset=utf-8,${encodeURIComponent(
       JSON.stringify({ ...flow, name: flowName, description: flowDescription })
@@ -292,11 +288,7 @@
     // create a link element and set its properties
     const link = document.createElement("a");
     link.href = jsonString;
-<<<<<<< HEAD
-    link.download = `${fileName && fileName != "" ? fileName : flows.find((f) => f.id === tabId).name}.json`;
-=======
-    link.download = `${flowName}.json`;
->>>>>>> ac1b0954
+    link.download = `${flowName && flowName != "" ? flowName : flows.find((f) => f.id === tabId).name}.json`;
 
     // simulate a click on the link element to trigger the download
     link.click();
