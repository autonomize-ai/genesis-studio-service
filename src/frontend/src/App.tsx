import _ from "lodash";
import { useContext, useEffect, useState } from "react";
import { useLocation, useNavigate } from "react-router-dom";
import "reactflow/dist/style.css";
import "./App.css";

import { ErrorBoundary } from "react-error-boundary";
import ErrorAlert from "./alerts/error";
import NoticeAlert from "./alerts/notice";
import SuccessAlert from "./alerts/success";
import CrashErrorComponent from "./components/CrashErrorComponent";
import FetchErrorComponent from "./components/fetchErrorComponent";
import LoadingComponent from "./components/loadingComponent";
import {
  FETCH_ERROR_DESCRIPION,
  FETCH_ERROR_MESSAGE,
} from "./constants/constants";
import { alertContext } from "./contexts/alertContext";
import { AuthContext } from "./contexts/authContext";
import { locationContext } from "./contexts/locationContext";
import { TabsContext } from "./contexts/tabsContext";
<<<<<<< HEAD
import { autoLogin, getLoggedUser } from "./controllers/API";
=======
import { typesContext } from "./contexts/typesContext";
>>>>>>> e863f797
import Router from "./routes";

export default function App() {
  let { setCurrent, setShowSideBar, setIsStackedOpen } =
    useContext(locationContext);
  let location = useLocation();
  useEffect(() => {
    setCurrent(location.pathname.replace(/\/$/g, "").split("/"));
    setShowSideBar(true);
    setIsStackedOpen(true);
  }, [location.pathname, setCurrent, setIsStackedOpen, setShowSideBar]);
  const { hardReset } = useContext(TabsContext);

  const {
    errorData,
    errorOpen,
    setErrorOpen,
    noticeData,
    noticeOpen,
    setNoticeOpen,
    successData,
    successOpen,
    setSuccessOpen,
    setErrorData,
    loading,
    setLoading
  } = useContext(alertContext);
<<<<<<< HEAD
  const navigate = useNavigate();
=======
  const { fetchError } = useContext(typesContext);
>>>>>>> e863f797

  // Initialize state variable for the list of alerts
  const [alertsList, setAlertsList] = useState<
    Array<{
      type: string;
      data: { title: string; list?: Array<string>; link?: string };
      id: string;
    }>
  >([]);

  const isLoginPage = location.pathname.includes("login");
  const isAdminPage = location.pathname.includes("admin");
  const isSignUpPage = location.pathname.includes("signup");
  const isLocalHost = window.location.href.includes("localhost");

  // Use effect hook to update alertsList when a new alert is added
  useEffect(() => {
    // If there is an error alert open with data, add it to the alertsList
    if (errorOpen && errorData) {
      if (
        alertsList.length > 0 &&
        JSON.stringify(alertsList[alertsList.length - 1].data) ===
          JSON.stringify(errorData)
      ) {
        return;
      }
      setErrorOpen(false);
      setAlertsList((old) => {
        let newAlertsList = [
          ...old,
          { type: "error", data: _.cloneDeep(errorData), id: _.uniqueId() },
        ];
        return newAlertsList;
      });
    }
    // If there is a notice alert open with data, add it to the alertsList
    else if (noticeOpen && noticeData) {
      if (
        alertsList.length > 0 &&
        JSON.stringify(alertsList[alertsList.length - 1].data) ===
          JSON.stringify(noticeData)
      ) {
        return;
      }
      setNoticeOpen(false);
      setAlertsList((old) => {
        let newAlertsList = [
          ...old,
          { type: "notice", data: _.cloneDeep(noticeData), id: _.uniqueId() },
        ];
        return newAlertsList;
      });
    }
    // If there is a success alert open with data, add it to the alertsList
    else if (successOpen && successData) {
      if (
        alertsList.length > 0 &&
        JSON.stringify(alertsList[alertsList.length - 1].data) ===
          JSON.stringify(successData)
      ) {
        return;
      }
      setSuccessOpen(false);
      setAlertsList((old) => {
        let newAlertsList = [
          ...old,
          { type: "success", data: _.cloneDeep(successData), id: _.uniqueId() },
        ];
        return newAlertsList;
      });
    }
  }, [
    _,
    errorData,
    errorOpen,
    noticeData,
    noticeOpen,
    setErrorOpen,
    setNoticeOpen,
    setSuccessOpen,
    successData,
    successOpen,
  ]);

  const removeAlert = (id: string) => {
    setAlertsList((prevAlertsList) =>
      prevAlertsList.filter((alert) => alert.id !== id)
    );
  };

  //this function is to get the user logged in when the page is refreshed
  const { setUserData, getAuthentication, login, setAutoLogin, logout } =
    useContext(AuthContext);

  useEffect(() => {
    setTimeout(() => {
      autoLogin().then((user) => {
        if(user && user['access_token']){
          user['refresh_token'] = "auto";
          login(user['access_token'], user['refresh_token']);
          setUserData(user);
          setAutoLogin(true);
          setLoading(false);
        }
      }).catch((error) => {
        setAutoLogin(false);
        if (getAuthentication() && !isLoginPage) {
          getLoggedUser()
            .then((user) => {
              setUserData(user);
              setLoading(false);
            })
            .catch((error) => {});
        }
        else{
          setLoading(false);
        }
      });
    }, 500);
  }, []);

  return (
    //need parent component with width and height
    <div className="flex h-full flex-col">
      <ErrorBoundary
        onReset={() => {
          window.localStorage.removeItem("tabsData");
          window.localStorage.clear();
          hardReset();
          window.location.href = window.location.href;
        }}
        FallbackComponent={CrashErrorComponent}
      >
        {loading ? (
          <div className="loading-page-panel">
            {fetchError ? (
              <FetchErrorComponent
                description={FETCH_ERROR_DESCRIPION}
                message={FETCH_ERROR_MESSAGE}
              ></FetchErrorComponent>
            ) : (
              <LoadingComponent remSize={50} />
            )}
          </div>
        ) : (
          <>
            <Router />
          </>
        )}
      </ErrorBoundary>
      <div></div>
      <div className="app-div" style={{ zIndex: 999 }}>
        {alertsList.map((alert) => (
          <div key={alert.id}>
            {alert.type === "error" ? (
              <ErrorAlert
                key={alert.id}
                title={alert.data.title}
                list={alert.data.list}
                id={alert.id}
                removeAlert={removeAlert}
              />
            ) : alert.type === "notice" ? (
              <NoticeAlert
                key={alert.id}
                title={alert.data.title}
                link={alert.data.link}
                id={alert.id}
                removeAlert={removeAlert}
              />
            ) : (
              <SuccessAlert
                key={alert.id}
                title={alert.data.title}
                id={alert.id}
                removeAlert={removeAlert}
              />
            )}
          </div>
        ))}
      </div>
    </div>
  );
}<|MERGE_RESOLUTION|>--- conflicted
+++ resolved
@@ -19,11 +19,8 @@
 import { AuthContext } from "./contexts/authContext";
 import { locationContext } from "./contexts/locationContext";
 import { TabsContext } from "./contexts/tabsContext";
-<<<<<<< HEAD
 import { autoLogin, getLoggedUser } from "./controllers/API";
-=======
 import { typesContext } from "./contexts/typesContext";
->>>>>>> e863f797
 import Router from "./routes";
 
 export default function App() {
@@ -51,11 +48,8 @@
     loading,
     setLoading
   } = useContext(alertContext);
-<<<<<<< HEAD
   const navigate = useNavigate();
-=======
   const { fetchError } = useContext(typesContext);
->>>>>>> e863f797
 
   // Initialize state variable for the list of alerts
   const [alertsList, setAlertsList] = useState<
