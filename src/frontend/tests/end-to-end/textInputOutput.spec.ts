--- conflicted
+++ resolved
@@ -70,35 +70,6 @@
   await page.getByTitle("zoom out").click();
   await page.getByTitle("zoom out").click();
 
-<<<<<<< HEAD
-  const component1 = await page.locator(
-    '//*[@id="react-flow-id"]/div/div[1]/div/div/div[2]/div[1]',
-  );
-
-  const element1 = await page.locator(
-    '//*[@id="react-flow-id"]/div/div[1]/div/div/div[2]/div[1]/div/div[2]/div[5]/button/div[1]',
-  );
-
-  const component2 = await page.locator(
-    '//*[@id="react-flow-id"]/div/div[1]/div/div/div[2]/div[2]',
-  );
-
-  const element2 = await page.locator(
-    '//*[@id="react-flow-id"]/div/div[1]/div/div/div[2]/div[2]/div/div[2]/div[3]/div/button/div[1]',
-  );
-
-  // ensure elements popups are not blocking
-  component1.blur();
-  component2.blur();
-
-  await page.mouse.up();
-
-  await element1.hover();
-  await page.mouse.down();
-
-  // Move to the second element
-  await element2.hover();
-=======
   let visibleElementHandle;
 
   const elementsTextInputOutput = await page
@@ -134,7 +105,6 @@
 
   // Move to the second element
   await visibleElementHandle.hover();
->>>>>>> 3b07edad
 
   // Release the mouse
   await page.mouse.up();
@@ -159,31 +129,6 @@
   await page.getByTitle("zoom out").click();
   await page.getByTitle("zoom out").click();
 
-<<<<<<< HEAD
-  const component3 = await page.locator(
-    '//*[@id="react-flow-id"]/div/div[1]/div[1]/div/div[2]/div[3]',
-  );
-
-  const element3 = await page.locator(
-    '//*[@id="react-flow-id"]/div/div[1]/div/div/div[2]/div[3]/div/div[2]/div[3]/div/button/div[1]',
-  );
-
-  const element4 = await page.locator(
-    '//*[@id="react-flow-id"]/div/div[1]/div[1]/div/div[2]/div[2]/div/div[2]/div[16]/button/div[1]',
-  );
-
-  // ensure elements popups are not blocking
-  component2.blur();
-  component3.blur();
-
-  await page.mouse.up();
-
-  await element4.hover();
-  await page.mouse.down();
-
-  // Move to the second element
-  await element3.hover();
-=======
   const elementsOpenAiOutput = await page
     .getByTestId("handle-openaimodel-shownode-text-right")
     .all();
@@ -222,7 +167,6 @@
 
   // Move to the second element
   await visibleElementHandle.hover();
->>>>>>> 3b07edad
 
   // Release the mouse
   await page.mouse.up();
