import Admonition from "@theme/Admonition";

# Custom Components

<Admonition type="info" label="Tip">
  Read the [Custom Component Guidelines](../administration/custom-component) for
  detailed information on custom components.
</Admonition>

Custom components let you extend Langflow by creating reusable and configurable components from a Python script.

## Usage

To create a custom component:

1. Define a class that inherits from `langflow.CustomComponent`.
2. Implement a `build` method in your class.
3. Use type annotations in the `build` method to define component fields.
4. Optionally, use the `build_config` method to customize field appearance and behavior.

**Parameters**

- **Code:** The Python code that defines the component.

## CustomComponent Class

This class is the foundation for creating custom components. It allows users to create new, configurable components tailored to their needs.

### Methods

**build:** This method is essential in a `CustomComponent` class. It defines the component's functionality and how it processes input data. The build method is invoked when you click the **Build** button on the canvas.

The following types are supported in the build method:

| Supported Types                                                   |
| ----------------------------------------------------------------- |
| _`str`_, _`int`_, _`float`_, _`bool`_, _`list`_, _`dict`_         |
| _`langflow.field_typing.NestedDict`_                              |
| _`langflow.field_typing.Prompt`_                                  |
| _`langchain.chains.base.Chain`_                                   |
| _`langchain.PromptTemplate`_                                      |
| _`from langchain.schema.language_model import BaseLanguageModel`_ |
| _`langchain.Tool`_                                                |
| _`langchain.document_loaders.base.BaseLoader`_                    |
| _`langchain.schema.Document`_                                     |
| _`langchain.text_splitters.TextSplitter`_                         |
| _`langchain.vectorstores.base.VectorStore`_                       |
| _`langchain.embeddings.base.Embeddings`_                          |
| _`langchain.schema.BaseRetriever`_                                |

The difference between _`dict`_ and _`langflow.field_typing.NestedDict`_ is that one adds a simple key-value pair field, while the other opens a more robust dictionary editor.

<Admonition type="info">
  Use the `Prompt` type by adding **kwargs to the build method. If you want to
  add the values of the variables to the template you defined, format the
  `PromptTemplate` inside the `CustomComponent` class.
</Admonition>

<Admonition type="info">
  Use base Python types without a handle by default. To add handles, use the
  `input_types` key in the `build_config` method.
</Admonition>

**build_config:** Defines the configuration fields of the component. This method returns a dictionary where each key represents a field name and each value defines the field's behavior.

Supported keys for configuring fields:

| Key                 | Description                                               |
| ------------------- | --------------------------------------------------------- |
| `is_list`           | Boolean indicating if the field can hold multiple values. |
| `options`           | Dropdown menu options.                                    |
| `multiline`         | Boolean indicating if a field allows multiline input.     |
| `input_types`       | Allows connection handles for string fields.              |
| `display_name`      | Field name displayed in the UI.                           |
| `advanced`          | Hides the field in the default UI view.                   |
| `password`          | Masks input, useful for sensitive data.                   |
| `required`          | Overrides the default behavior to make a field mandatory. |
| `info`              | Tooltip for the field.                                    |
| `file_types`        | Accepted file types, useful for file fields.              |
| `range_spec`        | Defines valid ranges for float fields.                    |
| `title_case`        | Boolean that controls field name capitalization.          |
| `refresh_button`    | Adds a refresh button that updates field values.          |
| `real_time_refresh` | Updates the configuration as field values change.         |
| `field_type`        | Automatically set based on the build method's type hint.  |

<Admonition type="info" label="Tip">
  Use the `update_build_config` method to dynamically update configurations
  based on field values.
</Admonition>

## Additional methods and attributes

The `CustomComponent` class also provides helpful methods for specific tasks (e.g., to load and use other flows from the Langflow platform):

### Methods

- `list_flows`: Lists available flows.
- `get_flow`: Retrieves a specific flow by name or ID.
- `load_flow`: Loads a flow by ID.

### Attributes

- `status`: Shows values from the `build` method, useful for debugging.
- `field_order`: Controls the display order of fields.
<<<<<<< HEAD
- `icon`: Sets the canvas display icon.

<Admonition type="info" label="Tip">
  Check out the [FlowRunner](../examples/flow-runner) example to understand how
  to call a flow from a custom component.
</Admonition>
=======
- `icon`: Sets the canvas display icon.
>>>>>>> 86af0e35
<|MERGE_RESOLUTION|>--- conflicted
+++ resolved
@@ -102,13 +102,4 @@
 
 - `status`: Shows values from the `build` method, useful for debugging.
 - `field_order`: Controls the display order of fields.
-<<<<<<< HEAD
-- `icon`: Sets the canvas display icon.
-
-<Admonition type="info" label="Tip">
-  Check out the [FlowRunner](../examples/flow-runner) example to understand how
-  to call a flow from a custom component.
-</Admonition>
-=======
-- `icon`: Sets the canvas display icon.
->>>>>>> 86af0e35
+- `icon`: Sets the canvas display icon.